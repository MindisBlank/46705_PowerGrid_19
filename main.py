--- conflicted
+++ resolved
@@ -5,22 +5,9 @@
 import numpy as np
 
 def main():
-<<<<<<< HEAD
-    # Load network data from file
-    lnd = ld.load_network_data('Nordic32_SA.txt')
-
-    # Set maximum number of iterations and tolerance for convergence
-    max_iter = 30
-    err_tol = 1e-6
-
-    # Run the Newton-Raphson power flow calculation
-    V, success, n_iter = PowerFlowNewton(lnd.Ybus, lnd.Sbus, lnd.V0, lnd.pv_index, lnd.pq_index,
-                                         max_iter, err_tol, print_progress=True)
-=======
     # Create the "results" folder if it does not exist.
     os.makedirs("results", exist_ok=True)
     results_file = os.path.join("results", "branch_contingency_results.txt")
->>>>>>> 9ffd3372
     
     with open(results_file, "w") as out:
         # Load network data from file
@@ -30,85 +17,6 @@
         max_iter = 30
         err_tol = 1e-4
         
-<<<<<<< HEAD
-        # Check for generator overloads and bus voltage violations
-        check_system_violations(V, lnd)
-        
-        # Run contingency analysis
-        run_contingency_analysis(lnd, max_iter, err_tol)
-    else:
-        print("Power flow did not converge. Cannot check for violations.")
-
-def check_system_violations(V, lnd):
-    voltage_violations = []
-    overloads = []
-
-    # Check bus voltages
-    for i, voltage in enumerate(V):
-        if abs(voltage) < 0.95 or abs(voltage) > 1.05:
-            voltage_violations.append((i, voltage))
-
-    # Check generator overloads if gen_data attribute exists
-    if hasattr(lnd, 'gen_data'):
-        for i, gen in enumerate(lnd.gen_data):
-            P_gen = gen['P_gen']
-            Q_gen = gen['Q_gen']
-            P_max = gen['P_max']
-            Q_max = gen['Q_max']
-            Q_min = gen['Q_min']
-            if P_gen > P_max or Q_gen > Q_max or Q_gen < Q_min:
-                overloads.append((i, P_gen, Q_gen))
-
-    # Display violations
-    if voltage_violations:
-        print("\nBus Voltage Violations:")
-        for bus, voltage in voltage_violations:
-            print(f"Bus {bus}: Voltage = {voltage:.4f} pu")
-    else:
-        print("\nNo bus voltage violations detected.")
-
-    if overloads:
-        print("\nGenerator Overloads:")
-        for gen, P_gen, Q_gen in overloads:
-            print(f"Generator {gen}: P_gen = {P_gen:.4f} MW, Q_gen = {Q_gen:.4f} MVar")
-    else:
-        print("\nNo generator overloads detected.")
-
-def run_contingency_analysis(lnd, max_iter, err_tol):
-    for br_ind in range(len(lnd.branch_from)):
-        fr_ind = lnd.branch_from[br_ind]   # the from-bus index for the branch
-        to_ind = lnd.branch_to[br_ind]     # the to-bus index for the branch
-
-        # Get the branch parameters (r, x, b) from the network data
-        r = lnd.branch_rating[br_ind][2]
-        x = lnd.branch_rating[br_ind][3]
-        b = lnd.branch_rating[br_ind][4]
-        y = 1 / complex(r, x)  # Calculate the admittance of the branch
-
-        # Create the branch admittance matrix
-        Ybr_mat = np.array([[y + 1j * b / 2, -y],
-                            [-y, y + 1j * b / 2]])
-
-        # Apply the contingency (branch tripping)
-        Ybus_mod, Y_fr_mod, Y_to_mod = apply_contingency_to_Y_matrices(lnd.Ybus, lnd.Y_from, lnd.Y_to,
-                                                                       fr_ind, to_ind, br_ind, Ybr_mat)
-
-        # Run the Newton-Raphson power flow calculation with the modified Ybus
-        V, success, n_iter = PowerFlowNewton(Ybus_mod, lnd.Sbus, lnd.V0, lnd.pv_index, lnd.pq_index,
-                                             max_iter, err_tol, print_progress=False)
-        
-        if success:
-            # Check for violations
-            violations = system_violations(V, Ybus_mod, Y_fr_mod, Y_to_mod, lnd)
-            if violations:
-                print(f"\nContingency {br_ind}: Violations detected:")
-                for v in violations:
-                    print(v)
-            else:
-                print(f"\nContingency {br_ind}: No violations detected.")
-        else:
-            print(f"\nContingency {br_ind}: Power flow did not converge.")
-=======
         #base-case
         V, success, n_iter = PowerFlowNewton(
             lnd.Ybus, lnd.Sbus, lnd.V0, 
@@ -179,7 +87,6 @@
 
     
     print(f"Results saved in {results_file}")
->>>>>>> 9ffd3372
 
 if __name__ == '__main__':
     main()