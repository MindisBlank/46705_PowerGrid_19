--- conflicted
+++ resolved
@@ -292,84 +292,6 @@
 ####################################################
 #  Displaying the results in the terminal window   #
 ####################################################
-def DisplayResults(V, lnd):
-    """
-    Display the results of the power flow calculation.
-    
-    This function prints two tables:
-      1. Bus results:
-         - Bus number, label, voltage magnitude (pu) and angle (deg)
-         - Active and reactive power injections (generation and load)
-           Generation is computed as S_gen = S_inj + S_LD, where S_inj = V * conj(Ybus @ V)
-      2. Branch flows:
-         - For each branch, the "from" and "to" bus numbers and the injected
-           active/reactive powers at the branch ends.
-    
-    The input lnd is expected to be a tuple containing the following elements:
-        Ybus, Y_fr, Y_to, br_f, br_t, buscode, bus_labels, S_LD, 
-        MVA_base, V0, pq_index, pv_index, ref
-    """
-
-    # Unpack network data from lnd
-    (Ybus, Y_fr, Y_to, br_f, br_t, buscode, bus_labels,Sbus, S_LD,
-     MVA_base, V0, pq_index, pv_index, ref) = lnd
-
-    N = len(V)  # number of buses
-    num_branches = len(br_f)
-
-    # Compute bus injection using the network equation: S_inj = V * conj(Ybus @ V)
-    S_inj = V * np.conjugate(Ybus @ V)
-    # Compute generation assuming S_inj = S_gen - S_LD  =>  S_gen = S_inj + S_LD
-    S_gen = S_inj + S_LD
-
-    # Header for Bus Results
-    print("=" * 70)
-    print("|{:^66}|".format("Bus results"))
-    print("=" * 70)
-    header = ("{:<5} {:<10} {:>8} {:>8} {:>9} {:>9} {:>9} {:>9}"
-              .format("Bus", "Label", "Mag(pu)", "Ang(deg)",
-                      "Gen P(pu)", "Gen Q(pu)", "Load P(pu)", "Load Q(pu)"))
-    print(header)
-    print("-" * 70)
-    # Loop over buses
-    for i in range(N):
-        bus_num = i + 1  # if bus numbering is sequential
-        label = bus_labels[i]
-        Vm = np.abs(V[i])
-        theta = np.degrees(np.angle(V[i]))
-        P_gen = S_gen[i].real
-        Q_gen = S_gen[i].imag
-        P_load = S_LD[i].real
-        Q_load = S_LD[i].imag
-        line = ("{:<5d} {:<10} {:>8.3f} {:>8.2f} {:>9.3f} {:>9.3f} {:>9.3f} {:>9.3f}"
-                .format(bus_num, label, Vm, theta, P_gen, Q_gen, P_load, Q_load))
-        print(line)
-    print("=" * 70)
-    print()
-
-<<<<<<< HEAD
-    return
-
-=======
-    # Compute branch flows. For each branch, calculate the injection from the "from" and "to" ends.
-    print("=" * 70)
-    print("|{:^66}|".format("Branch flow"))
-    print("=" * 70)
-    branch_header = ("{:<5} {:<5} {:<5} {:>9} {:>9} {:>9} {:>9}"
-                     .format("Br#", "From", "To", "P_from", "Q_from", "P_to", "Q_to"))
-    print(branch_header)
-    print("-" * 70)
-    for i in range(num_branches):
-        # Bus indices for this branch (in our array space)
-        from_bus = br_f[i]
-        to_bus = br_t[i]
-        # Calculate injection at the "from" end: S_from = V[from] * conj(Y_fr[i,:] @ V)
-        S_from = V[from_bus] * np.conjugate(np.dot(Y_fr[i, :], V))
-        # Similarly, injection at the "to" end: S_to = V[to_bus] * np.conjugate(np.dot(Y_to[i, :], V))
-        S_to = V[to_bus] * np.conjugate(np.dot(Y_to[i, :], V))
-        line = ("{:<5d} {:<5d} {:<5d} {:>9.3f} {:>9.3f} {:>9.3f} {:>9.3f}"
-                .format(i+1, from_bus+1, to_bus+1,
-                        S_from.real, S_from.imag, S_to.real, S_to.imag))
-        print(line)
-    print("=" * 70)
->>>>>>> 126e4ee6
+def DisplayResults(V,lnd):
+
+    return