--- conflicted
+++ resolved
@@ -1,7 +1,2 @@
-<<<<<<< HEAD
-=======
 print("Hello")
-import numpy as np
-import matplotlib as mp
-print("successfully installed packages")
->>>>>>> d6464371
+print("Hello")